import os
import io
import json
import requests
import fitz  # PyMuPDF
from docx import Document
import email as email_parser
from dotenv import load_dotenv
from fastapi import FastAPI, Header, HTTPException
from pydantic import BaseModel
from typing import List, Dict
import pinecone 
from pinecone import ServerlessSpec
import google.generativeai as genai
from sentence_transformers import SentenceTransformer

# Load environment variables from .env file
<<<<<<< HEAD

print("🟢 Starting app...")

# from fastapi import FastAPI, Header, HTTPException
# from pinecone import pinecone, ServerlessSpec



app = FastAPI()

@app.get("/")
def root():
    return {"message": "App is running"}

=======
>>>>>>> 86bf7c4a
load_dotenv()

# --- Environment Variables ---
PINECONE_API_KEY = os.environ.get("PINECONE_API_KEY")
PINECONE_ENVIRONMENT = os.environ.get("PINECONE_ENVIRONMENT")
GEMINI_API_KEY = os.environ.get("GEMINI_API_KEY")
PINECONE_INDEX_NAME = "insurance-policy-index"
LLM_MODEL = "gemini-1.5-flash-latest"

# Validate environment variables
if not PINECONE_API_KEY:
    raise ValueError("PINECONE_API_KEY environment variable is not set")
if not PINECONE_ENVIRONMENT:
    raise ValueError("PINECONE_ENVIRONMENT environment variable is not set")
if not GEMINI_API_KEY:
    raise ValueError("GEMINI_API_KEY environment variable is not set")

print(f"Loaded PINECONE_API_KEY: {PINECONE_API_KEY[:4]}...{PINECONE_API_KEY[-4:]}")
print(f"Loaded PINECONE_ENVIRONMENT: {PINECONE_ENVIRONMENT}")
print(f"Loaded GEMINI_API_KEY: {GEMINI_API_KEY[:4]}...{GEMINI_API_KEY[-4:]}")

# Initialize FastAPI app with the correct root path for deployment
app = FastAPI(root_path="/api/v1")

# --- Initialize Services ---

# Initialize Pinecone client instance
pinecone.init(
    api_key=PINECONE_API_KEY,
    environment=PINECONE_ENVIRONMENT
)


# Create index if not exists
if PINECONE_INDEX_NAME not in pinecone.list_indexes().names():
    pinecone.create_index(
        name=PINECONE_INDEX_NAME,
        dimension=384,  # all-MiniLM-L6-v2 embedding dimension
        metric="cosine",
        spec=ServerlessSpec(
            cloud="gcp",
            region="us-central1"
        )
    )

index = pinecone.Index(PINECONE_INDEX_NAME)

# Initialize Gemini LLM
genai.configure(api_key=GEMINI_API_KEY)
gemini_model = genai.GenerativeModel(LLM_MODEL)

# --- LAZY LOADING FOR EMBEDDING MODEL ---
embedding_model = None

def get_embedding_model():
    """
    Loads the SentenceTransformer model lazily.
    The model is loaded only once and reused for subsequent calls.
    """
    global embedding_model
    if embedding_model is None:
        print("Loading embedding model...")
        embedding_model = SentenceTransformer('all-MiniLM-L6-v2')
        print("Embedding model loaded.")
    return embedding_model

# --- Data Models ---
class RunRequest(BaseModel):
    documents: str
    questions: List[str]

# --- Helper Functions ---
def parse_document(file_url: str):
    """
    Parses documents from a URL (PDF, DOCX, etc.) and extracts text chunks.
    Returns a list of text chunks.
    """
    try:
        response = requests.get(file_url)
        response.raise_for_status()
        content = response.content

        file_extension = file_url.split('?')[0].split('.')[-1].lower()
        text_chunks = []

        if file_extension == 'pdf':
            with fitz.open(stream=content, filetype='pdf') as doc:
                for page in doc:
                    page_text = page.get_text("text")
                    chunks = [p.strip() for p in page_text.split('\n\n') if p.strip()]
                    text_chunks.extend(chunks)
        elif file_extension == 'docx':
            doc = Document(io.BytesIO(content))
            for para in doc.paragraphs:
                if para.text.strip():
                    text_chunks.append(para.text.strip())
        elif file_extension in ['msg', 'eml']:
            msg = email_parser.message_from_bytes(content)
            if msg.is_multipart():
                for part in msg.walk():
                    ctype = part.get_content_type()
                    if ctype == 'text/plain':
                        payload = part.get_payload(decode=True)
                        if payload:
                            text_chunks.append(payload.decode('utf-8', errors='ignore').strip())
            else:
                payload = msg.get_payload(decode=True)
                if payload:
                    text_chunks.append(payload.decode('utf-8', errors='ignore').strip())
        else:
            raise ValueError(f"Unsupported file type: {file_extension}")

        return [chunk for chunk in text_chunks if chunk]

    except Exception as e:
        print(f"Error parsing document: {e}")
        raise HTTPException(status_code=500, detail=f"Error parsing document: {str(e)}")

def embed_and_index_document(document_url: str):
    """
    Parses, chunks, embeds, and indexes a document into Pinecone.
    """
    global index
    text_chunks = parse_document(document_url)

    if not text_chunks:
        raise HTTPException(status_code=404, detail="Document content is empty or could not be parsed.")

    # Get the model (loads it if not already loaded)
    model = get_embedding_model()

    # Create embeddings and index them in batches
    embeddings = model.encode(text_chunks).tolist()
    vectors = [(str(i), emb, {"text": text_chunks[i]}) for i, emb in enumerate(embeddings)]

    # Upsert vectors with namespace = document_url for separation
    index.upsert(vectors=vectors, namespace=document_url)
    print(f"Document from {document_url} indexed successfully with {len(vectors)} chunks.")

def get_llm_response(query: str, context: List[Dict]):
    """
    Uses Gemini LLM to generate an answer based on the query and retrieved context.
    """
    context_str = "\n\n".join([f"Clause {i+1}: {c['text']}" for i, c in enumerate(context)])

    full_prompt = (
        "You are an expert insurance, legal, or HR analyst. Your task is to analyze the provided policy clauses "
        "and answer the user's question. Based *only* on the provided context, determine the answer. "
        "If the information is not present, state that clearly. Your response must be accurate, concise, "
        "and directly address the user's query. After your answer, provide the number of the specific clause(s) "
        "that you used to form your response."
        f"\n\nContext:\n{context_str}\n\n"
        f"Question: {query}\n\n"
        "Answer:"
    )

    try:
        response = gemini_model.generate_content(full_prompt)
        if hasattr(response, 'text'):
            return response.text
        elif hasattr(response, 'candidates') and response.candidates:
            return response.candidates[0].content.parts[0].text
        else:
            return str(response)
    except Exception as e:
        print(f"Error calling LLM: {str(e)}")
        if 'response' in locals():
            print(f"Full response object: {str(response)}")
        return f"An error occurred while processing the query: {str(e)}"

# --- API Endpoint ---
@app.post("/hackrx/run")
async def run_query_retrieval(
    request: RunRequest,
    authorization: str = Header(..., alias="Authorization")
):
    # --- Authentication ---
    expected_token = "Bearer 35928de76852eb7aacd2ad7b581bee5c8ab7539bdb514be752b6479293dccb2b"
    if authorization != expected_token:
        raise HTTPException(status_code=401, detail="Invalid or missing Authorization token.")

    # --- Step 1 & 2: Process & Index Document ---
    try:
        embed_and_index_document(request.documents)
    except Exception as e:
        raise HTTPException(status_code=500, detail=str(e))

    # --- Step 3-6: Process Queries ---
    answers = []
    try:
        # Get the model (it will be loaded if this is the first request)
        model = get_embedding_model()
        for question in request.questions:
            # Create embedding for the query
            query_embedding = model.encode(question).tolist()

            # Pinecone semantic search
            search_results = index.query(
                vector=query_embedding,
                top_k=5,
                namespace=request.documents,
                include_metadata=True
            )

            relevant_clauses = [match['metadata'] for match in search_results['matches']]

            # Generate answer from LLM
            llm_answer = get_llm_response(question, relevant_clauses)
            answers.append(llm_answer)

    except Exception as e:
        print(f"An error occurred during query processing: {e}")
        answers.append("An error occurred while processing one or more questions.")

    # --- Step 7: Return JSON Output ---
    return {"answers": answers}<|MERGE_RESOLUTION|>--- conflicted
+++ resolved
@@ -15,23 +15,6 @@
 from sentence_transformers import SentenceTransformer
 
 # Load environment variables from .env file
-<<<<<<< HEAD
-
-print("🟢 Starting app...")
-
-# from fastapi import FastAPI, Header, HTTPException
-# from pinecone import pinecone, ServerlessSpec
-
-
-
-app = FastAPI()
-
-@app.get("/")
-def root():
-    return {"message": "App is running"}
-
-=======
->>>>>>> 86bf7c4a
 load_dotenv()
 
 # --- Environment Variables ---
